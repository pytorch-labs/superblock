# SuperBlock

SuperBlock combines two techniques for efficient neural network training and inference: Supermask and Block Compressed Sparse Row (BSR)

### Supermask
<<<<<<< HEAD
Supermask is a technique for applying structured sparsity to neural networks using a learned mask. It works by learning a continuous mask (scores) that is applied element-wise to the weights of a neural network layer. The mask scores are learned separately from the weights and are thresholded based on a target sparsity level to obtain a binary mask. The mask determines which weights are kept and which are pruned, and is learned during training.
=======
[Supermask](https://arxiv.org/abs/2207.00670) is a technique for applying structured sparsity to neural networks using a learned mask. It works by learning a continuous mask (scores) that is applied element-wise to the weights of a neural network layer. The mask scores are learned separately from the weights and are thresholded based on a target sparsity level to obtain a binary mask. The mask determines which weigths are kept and which are pruned, and is learned during training.
>>>>>>> 305aadaf

During inference, the binary mask is applied element-wise to the weights, pruning the weights that correspond to a 0 in the mask, resulting in a sparse network that can be efficiently computed. 

### Block compressed Sparse Row Format (BSR)
The BSR format is a sparse matrix representation that stores dense sub-blocks of non-zero elements instead of individual non-zero elements. The matrix is divided into equal-sized blocks, and only the non-zero blocks are stored.

The BSR format is efficient for sparse matrices with a block structure, where non-zero elements tend to cluster in dense sub-blocks. It reduces storage requirements and enables efficient matrix operations on the non-zero blocks.

Currently, the BSR format is optimized for Nvidia A100 GPU(s) only.

## Setup
To use SuperBlock, you will need
* [latest PyTorch Nightly](https://pytorch.org/get-started/locally/)

To train the model or evaluate accuracy, you will need:
* ImageNet2012 dataset

## Installation
* Clone this repo
  ```
  git clone https://github.com/pytorch-labs/superblock.git
  ```
* Create a new conda environment
  ```
  conda create -n superblock
  ```
* Install PyTorch Nightly
  ```
  conda install pytorch torchvision torchaudio pytorch-cuda=12.1 -c pytorch-nightly -c nvidia
  ```

## Training
Please refer to [TRAINING.md](TRAINING.md) for training from scratch. We use [Torchvision](https://github.com/pytorch/vision/tree/main/references/classification) as our framework for training. Supermask can be applied during training.

To apply supermask, we have the following arguments at our disposal,

* Apply Supermask to linear layers:
    ```
    --sparsity-linear
    --sp-linear-tile-size
    ```
* Apply Supermask to conv1x1 layers:
    ```
    --sparsity-conv1x1
    --sp-conv1x1-tile-size
    ```
* Apply Supermask to all other convolutional layers:
    ```
    --sparsity-conv
    --sp-conv-tile-size
    ```
* Skip the first transformer layer and/or last linear layer (ViT only):
    ```
    --skip-last-layer-sparsity
    --skip-first-transformer-sparsity
    ```

For example, if you would like to train a `vit_b_16` from scratch using supermask, you can use the respective torchvision command found in [TRAINING.md](TRAINING.md) and append the supermask arguments:
```
torchrun --nproc_per_node=8 train.py\
    --model vit_b_16 --epochs 300 --batch-size 512 --opt adamw --lr 0.003 --wd 0.3\
    --lr-scheduler cosineannealinglr --lr-warmup-method linear --lr-warmup-epochs 30\
    --lr-warmup-decay 0.033 --amp --label-smoothing 0.11 --mixup-alpha 0.2 --auto-augment ra\
    --clip-grad-norm 1 --ra-sampler --cutmix-alpha 1.0 --model-ema\ 
    --sparsity-linear 0.9 --sp-linear-tile-size 32
```
Through this command, we are training a `vit_b_16` with 90% sparsity to linear layers using 32x32 tiles.

Please refer to the `get_args_parser` function in [train.py](train.py) for a full list of available arguments.

## Pretrained Weights

Instead of training from scratch, if you'd like to use the pretrained Supermask weights of `vit_b_16`, you can download them from here:

***INSERT LINK HERE***

## Evaluation

To run an evaluation of a Supermask-trained model, you can use [evaluate.py](evaluate.py).

* Offline sparsification with BSR:
    ```
    torchrun --nproc_per_node=8 evaluate.py  --model vit_b_16 --batch-size 256 --amp --sparsity-linear 0.9 --sp-linear-tile-size 32 --weights-path /path/to/model_299.pth  --data-path=/path/to/imagenet
    ```
    This command applies 90% sparsity to linear layers using 32x32 tiles, loads the model weights from model_299.pth, loads the ImageNet validation set located at the specified path, applies offline sparsification to the weights, and converts the sparse weights to BSR format with a block size of 256.

* Online sparsification without BSR:
  ```
  torchrun --nproc_per_node=8 evaluate.py --model vit_b_16 --batch-size 256 --amp --sparsity-linear 0.9 --sp-linear-tile-size 32 --weights-path /path/to/model_299.pth --data-path /path/to/imagenet
  ```
  This is similar to the previous command, but it does not apply offline sparsification or BSR conversion. Instead, the sparsity is applied on-the-fly during evaluation.

Please refer to the `get_args_parser` function in [evaluate.py](evaluate.py) for a full list of available arguments.

## Results (1xA100)

### Tile size=32, sparsity= 0.9, online, bsr=None
Test:  Total time: 0:02:20
Test:  Acc@1 0.088 Acc@5 0.540

### Tile size=32, sparsity= 0.9, offline, bsr=None
Test:  Total time: 0:02:14
Test:  Acc@1 0.088 Acc@5 0.540

### Tile size=32, sparsity= 0.9, offline, bsr=32
Test:  Total time: 0:01:40
Test:  Acc@1 0.088 Acc@5 0.540


## License
***INSERT LICENSE DETAILS HERE***<|MERGE_RESOLUTION|>--- conflicted
+++ resolved
@@ -3,11 +3,7 @@
 SuperBlock combines two techniques for efficient neural network training and inference: Supermask and Block Compressed Sparse Row (BSR)
 
 ### Supermask
-<<<<<<< HEAD
-Supermask is a technique for applying structured sparsity to neural networks using a learned mask. It works by learning a continuous mask (scores) that is applied element-wise to the weights of a neural network layer. The mask scores are learned separately from the weights and are thresholded based on a target sparsity level to obtain a binary mask. The mask determines which weights are kept and which are pruned, and is learned during training.
-=======
 [Supermask](https://arxiv.org/abs/2207.00670) is a technique for applying structured sparsity to neural networks using a learned mask. It works by learning a continuous mask (scores) that is applied element-wise to the weights of a neural network layer. The mask scores are learned separately from the weights and are thresholded based on a target sparsity level to obtain a binary mask. The mask determines which weigths are kept and which are pruned, and is learned during training.
->>>>>>> 305aadaf
 
 During inference, the binary mask is applied element-wise to the weights, pruning the weights that correspond to a 0 in the mask, resulting in a sparse network that can be efficiently computed. 
 
